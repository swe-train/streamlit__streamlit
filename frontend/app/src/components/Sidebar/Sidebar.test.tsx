--- conflicted
+++ resolved
@@ -38,15 +38,8 @@
   useIsOverflowing: jest.fn(),
 }))
 
-<<<<<<< HEAD
-const mockUseIsOverflowing = useIsOverflowing as jest.MockedFunction<
-  typeof useIsOverflowing
->
-
 const mockEndpointProp = mockEndpoints()
 
-=======
->>>>>>> cb884171
 function renderSidebar(props: Partial<SidebarProps> = {}): RenderResult {
   return render(
     <Sidebar
@@ -164,30 +157,17 @@
     )
   })
 
-<<<<<<< HEAD
-  it("has same top padding whether or not SidebarNav is displayed", () => {
-    const { unmount } = renderSidebar({
-=======
   it("has no top padding if no SidebarNav is displayed", () => {
     renderSidebar({
->>>>>>> cb884171
       appPages: [{ pageName: "streamlit_app", pageScriptHash: "page_hash" }],
     })
 
     expect(screen.getByTestId("stSidebarUserContent")).toHaveStyle(
-<<<<<<< HEAD
-      "padding-top: 1rem"
-=======
       "padding-top: 0"
->>>>>>> cb884171
-    )
-
-<<<<<<< HEAD
-    unmount()
-
-=======
+    )
+  })
+
   it("has small padding if the SidebarNav is displayed", () => {
->>>>>>> cb884171
     renderSidebar({
       appPages: [
         { pageName: "streamlit_app", pageScriptHash: "page_hash" },
@@ -241,7 +221,9 @@
     renderSidebar({ appPages, hideSidebarNav: true })
 
     expect(screen.queryByTestId("stSidebarNav")).not.toBeInTheDocument()
-<<<<<<< HEAD
+    expect(screen.getByTestId("stSidebarUserContent")).toHaveStyle(
+      "padding-top: 0"
+    )
   })
 
   describe("handles appLogo rendering", () => {
@@ -301,7 +283,7 @@
     it("renders logo's image param when sidebar expanded", () => {
       const sourceSpy = jest.spyOn(mockEndpointProp, "buildMediaURL")
       renderSidebar({ appLogo: fullAppLogo })
-      const sidebarLogoContainer = screen.getByTestId("stSidebarExpandControl")
+      const sidebarLogoContainer = screen.getByTestId("stSidebarHeader")
       expect(sidebarLogoContainer).toBeInTheDocument()
       const sidebarLogo = within(sidebarLogoContainer).getByTestId("stLogo")
       expect(sidebarLogo).toBeInTheDocument()
@@ -324,10 +306,5 @@
       )
       expect(screen.getByTestId("stLogo")).toBeInTheDocument()
     })
-=======
-    expect(screen.getByTestId("stSidebarUserContent")).toHaveStyle(
-      "padding-top: 0"
-    )
->>>>>>> cb884171
   })
 })
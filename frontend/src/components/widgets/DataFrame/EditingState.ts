--- conflicted
+++ resolved
@@ -34,12 +34,8 @@
   // List of deleted row IDs
   private deletedRows: number[] = []
 
-<<<<<<< HEAD
+  // The original number of rows in the table (without potential additions & deletions)
   private numRows = 0
-=======
-  // The original number of rows in the table (without potential additions & deletions)
-  private numRows: number = 0
->>>>>>> 0d1e7b55
 
   constructor(numRows: number) {
     this.numRows = numRows

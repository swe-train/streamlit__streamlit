--- conflicted
+++ resolved
@@ -175,14 +175,8 @@
     "eslint": "^7.11.0",
     "eslint-config-airbnb-typescript": "^9.0.0",
     "eslint-config-prettier": "^6.11.0",
-<<<<<<< HEAD
-    "eslint-plugin-import": "^2.26.0",
-    "eslint-plugin-jsx-a11y": "^6.6.1",
-    "eslint-plugin-no-relative-import-paths": "^1.5.2",
-=======
     "eslint-plugin-import": "^2.27.5",
     "eslint-plugin-jsx-a11y": "^6.7.1",
->>>>>>> 92d61e5b
     "eslint-plugin-prettier": "^3.1.4",
     "eslint-plugin-react": "^7.32.1",
     "eslint-plugin-react-hooks": "^4.6.0",

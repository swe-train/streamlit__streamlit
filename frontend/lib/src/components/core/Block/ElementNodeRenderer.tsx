/**
 * Copyright (c) Streamlit Inc. (2018-2022) Snowflake Inc. (2022-2024)
 *
 * Licensed under the Apache License, Version 2.0 (the "License");
 * you may not use this file except in compliance with the License.
 * You may obtain a copy of the License at
 *
 *     http://www.apache.org/licenses/LICENSE-2.0
 *
 * Unless required by applicable law or agreed to in writing, software
 * distributed under the License is distributed on an "AS IS" BASIS,
 * WITHOUT WARRANTIES OR CONDITIONS OF ANY KIND, either express or implied.
 * See the License for the specific language governing permissions and
 * limitations under the License.
 */

import {
  Arrow as ArrowProto,
  Alert as AlertProto,
  Audio as AudioProto,
  BokehChart as BokehChartProto,
  Button as ButtonProto,
  DownloadButton as DownloadButtonProto,
  CameraInput as CameraInputProto,
  ChatInput as ChatInputProto,
  Checkbox as CheckboxProto,
  Code as CodeProto,
  ColorPicker as ColorPickerProto,
  ComponentInstance as ComponentInstanceProto,
  DateInput as DateInputProto,
  FileUploader as FileUploaderProto,
  Html as HtmlProto,
  MultiSelect as MultiSelectProto,
  NumberInput as NumberInputProto,
  Radio as RadioProto,
  Selectbox as SelectboxProto,
  Slider as SliderProto,
  Spinner as SpinnerProto,
  TextArea as TextAreaProto,
  TextInput as TextInputProto,
  TimeInput as TimeInputProto,
  DeckGlJsonChart as DeckGlJsonChartProto,
  DocString as DocStringProto,
  Exception as ExceptionProto,
  GraphVizChart as GraphVizChartProto,
  IFrame as IFrameProto,
  ImageList as ImageListProto,
  Json as JsonProto,
  LinkButton as LinkButtonProto,
  Markdown as MarkdownProto,
  Metric as MetricProto,
  PageLink as PageLinkProto,
  PlotlyChart as PlotlyChartProto,
  Progress as ProgressProto,
  Text as TextProto,
  Toast as ToastProto,
  Video as VideoProto,
  Heading as HeadingProto,
} from "@streamlit/lib/src/proto"

import React, { ReactElement, Suspense } from "react"
import debounceRender from "react-debounce-render"
import { ElementNode } from "@streamlit/lib/src/AppNode"
import { Quiver } from "@streamlit/lib/src/dataframes/Quiver"

// Load (non-lazy) elements.
import AlertElement from "@streamlit/lib/src/components/elements/AlertElement"
import ArrowTable from "@streamlit/lib/src/components/elements/ArrowTable"
import DocString from "@streamlit/lib/src/components/elements/DocString"
import ErrorBoundary from "@streamlit/lib/src/components/shared/ErrorBoundary"
import ExceptionElement from "@streamlit/lib/src/components/elements/ExceptionElement"
import Json from "@streamlit/lib/src/components/elements/Json"
import Markdown from "@streamlit/lib/src/components/elements/Markdown"
import Metric from "@streamlit/lib/src/components/elements/Metric"
import {
  Skeleton,
  AppSkeleton,
} from "@streamlit/lib/src/components/elements/Skeleton"
import TextElement from "@streamlit/lib/src/components/elements/TextElement"
import { ComponentInstance } from "@streamlit/lib/src/components/widgets/CustomComponent"
import { VegaLiteChartElement } from "@streamlit/lib/src/components/elements/ArrowVegaLiteChart/ArrowVegaLiteChart"
import { getAlertElementKind } from "@streamlit/lib/src/components/elements/AlertElement/AlertElement"

import Maybe from "@streamlit/lib/src/components/core/Maybe"
import { FormSubmitContent } from "@streamlit/lib/src/components/widgets/Form"
import Heading from "@streamlit/lib/src/components/shared/StreamlitMarkdown/Heading"
import { LibContext } from "@streamlit/lib/src/components/core/LibContext"

import {
  BaseBlockProps,
  shouldComponentBeEnabled,
  isComponentStale,
} from "./utils"

import { StyledElementContainer } from "./styled-components"

// Lazy-load elements.
const Audio = React.lazy(
  () => import("@streamlit/lib/src/components/elements/Audio")
)
const Balloons = React.lazy(
  () => import("@streamlit/lib/src/components/elements/Balloons")
)
const Snow = React.lazy(
  () => import("@streamlit/lib/src/components/elements/Snow")
)
const ArrowDataFrame = React.lazy(
  () => import("@streamlit/lib/src/components/widgets/DataFrame")
)
const ArrowVegaLiteChart = React.lazy(
  () => import("@streamlit/lib/src/components/elements/ArrowVegaLiteChart")
)
const Toast = React.lazy(
  () => import("@streamlit/lib/src/components/elements/Toast")
)

// BokehChart render function is sluggish. If the component is not debounced,
// AutoSizer causes it to rerender multiple times for different widths
// when the sidebar is toggled, which significantly slows down the app.
const BokehChart = React.lazy(
  () => import("@streamlit/lib/src/components/elements/BokehChart")
)

// RTL ESLint triggers a false positive on this render function
// eslint-disable-next-line testing-library/render-result-naming-convention
const DebouncedBokehChart = debounceRender(BokehChart, 100)

const DeckGlJsonChart = React.lazy(
  () => import("@streamlit/lib/src/components/elements/DeckGlJsonChart")
)
const GraphVizChart = React.lazy(
  () => import("@streamlit/lib/src/components/elements/GraphVizChart")
)
const IFrame = React.lazy(
  () => import("@streamlit/lib/src/components/elements/IFrame")
)
const ImageList = React.lazy(
  () => import("@streamlit/lib/src/components/elements/ImageList")
)

const LinkButton = React.lazy(
  () => import("@streamlit/lib/src/components/elements/LinkButton")
)

const PageLink = React.lazy(
  () => import("@streamlit/lib/src/components/elements/PageLink")
)

const PlotlyChart = React.lazy(
  () => import("@streamlit/lib/src/components/elements/PlotlyChart")
)
const Video = React.lazy(
  () => import("@streamlit/lib/src/components/elements/Video")
)

// Lazy-load widgets.
const Button = React.lazy(
  () => import("@streamlit/lib/src/components/widgets/Button")
)
const DownloadButton = React.lazy(
  () => import("@streamlit/lib/src/components/widgets/DownloadButton")
)
const CameraInput = React.lazy(
  () => import("@streamlit/lib/src/components/widgets/CameraInput")
)
const ChatInput = React.lazy(
  () => import("@streamlit/lib/src/components/widgets/ChatInput")
)
const Checkbox = React.lazy(
  () => import("@streamlit/lib/src/components/widgets/Checkbox")
)
const ColorPicker = React.lazy(
  () => import("@streamlit/lib/src/components/widgets/ColorPicker")
)
const DateInput = React.lazy(
  () => import("@streamlit/lib/src/components/widgets/DateInput")
)
const Html = React.lazy(
  () => import("@streamlit/lib/src/components/elements/Html")
)
const Multiselect = React.lazy(
  () => import("@streamlit/lib/src/components/widgets/Multiselect")
)
const Progress = React.lazy(
  () => import("@streamlit/lib/src/components/elements/Progress")
)
const Spinner = React.lazy(
  () => import("@streamlit/lib/src/components/elements/Spinner")
)
const Radio = React.lazy(
  () => import("@streamlit/lib/src/components/widgets/Radio")
)
const Selectbox = React.lazy(
  () => import("@streamlit/lib/src/components/widgets/Selectbox")
)
const Slider = React.lazy(
  () => import("@streamlit/lib/src/components/widgets/Slider")
)
const FileUploader = React.lazy(
  () => import("@streamlit/lib/src/components/widgets/FileUploader")
)
const TextArea = React.lazy(
  () => import("@streamlit/lib/src/components/widgets/TextArea")
)
const TextInput = React.lazy(
  () => import("@streamlit/lib/src/components/widgets/TextInput")
)
const TimeInput = React.lazy(
  () => import("@streamlit/lib/src/components/widgets/TimeInput")
)
const NumberInput = React.lazy(
  () => import("@streamlit/lib/src/components/widgets/NumberInput")
)
const StreamlitSyntaxHighlighter = React.lazy(
  () =>
    import(
      "@streamlit/lib/src/components/elements/CodeBlock/StreamlitSyntaxHighlighter"
    )
)

export interface ElementNodeRendererProps extends BaseBlockProps {
  node: ElementNode
  width: number
}

interface RawElementNodeRendererProps extends ElementNodeRendererProps {
  isStale: boolean
}

function hideIfStale(isStale: boolean, component: ReactElement): ReactElement {
  return isStale ? <></> : component
}

// Render ElementNodes (i.e. leaf nodes).
const RawElementNodeRenderer = (
  props: RawElementNodeRendererProps
): ReactElement => {
  const { node } = props

  if (!node) {
    throw new Error("ElementNode not found.")
  }

  const elementProps = {
    width: props.width,
    disableFullscreenMode: props.disableFullscreenMode,
  }

  const widgetProps = {
    ...elementProps,
    widgetMgr: props.widgetMgr,
    disabled: props.widgetsDisabled,
    fragmentId: node.fragmentId,
  }

  switch (node.element.type) {
    case "alert": {
      const alertProto = node.element.alert as AlertProto
      return (
        <AlertElement
          icon={alertProto.icon}
          body={alertProto.body}
          kind={getAlertElementKind(alertProto.format)}
          {...elementProps}
        />
      )
    }

    case "arrowTable":
      return (
        <ArrowTable element={node.quiverElement as Quiver} {...elementProps} />
      )

    case "arrowVegaLiteChart":
      return (
        <ArrowVegaLiteChart
          element={node.vegaLiteChartElement as VegaLiteChartElement}
          {...elementProps}
        />
      )

    case "audio":
      return (
        <Audio
          element={node.element.audio as AudioProto}
          endpoints={props.endpoints}
          {...elementProps}
        />
      )

    case "balloons":
      return hideIfStale(
        props.isStale,
        <Balloons scriptRunId={props.scriptRunId} />
      )

<<<<<<< HEAD
    case "arrowTable":
      return (
        <ArrowTable element={node.quiverElement as Quiver} {...elementProps} />
      )

    case "arrowVegaLiteChart":
      return (
        <ArrowVegaLiteChart
          element={node.vegaLiteChartElement as VegaLiteChartElement}
          {...elementProps}
          widgetMgr={widgetProps.widgetMgr}
        />
      )

=======
>>>>>>> fc130409
    case "bokehChart":
      return (
        <DebouncedBokehChart
          element={node.element.bokehChart as BokehChartProto}
          {...elementProps}
        />
      )

    case "code": {
      const codeProto = node.element.code as CodeProto
      return (
        <StreamlitSyntaxHighlighter
          language={codeProto.language}
          showLineNumbers={codeProto.showLineNumbers}
        >
          {codeProto.codeText}
        </StreamlitSyntaxHighlighter>
      )
    }

    case "deckGlJsonChart":
      return (
        <DeckGlJsonChart
          element={node.element.deckGlJsonChart as DeckGlJsonChartProto}
          {...elementProps}
        />
      )

    case "docString":
      return (
        <DocString
          element={node.element.docString as DocStringProto}
          {...elementProps}
        />
      )

    case "empty":
      return <div className="stHidden" />

    case "exception":
      return (
        <ExceptionElement
          element={node.element.exception as ExceptionProto}
          {...elementProps}
        />
      )

    case "graphvizChart":
      return (
        <GraphVizChart
          element={node.element.graphvizChart as GraphVizChartProto}
          {...elementProps}
        />
      )

    case "heading":
      return (
        <Heading
          element={node.element.heading as HeadingProto}
          {...elementProps}
        />
      )

    case "iframe":
      return (
        <IFrame
          element={node.element.iframe as IFrameProto}
          {...elementProps}
        />
      )

    case "imgs":
      return (
        <ImageList
          element={node.element.imgs as ImageListProto}
          endpoints={props.endpoints}
          {...elementProps}
        />
      )

    case "json":
      return (
        <Json element={node.element.json as JsonProto} {...elementProps} />
      )

    case "markdown":
      return (
        <Markdown
          element={node.element.markdown as MarkdownProto}
          {...elementProps}
        />
      )

    case "metric":
      return <Metric element={node.element.metric as MetricProto} />

    case "html":
      return (
        <Html element={node.element.html as HtmlProto} {...elementProps} />
      )

    case "pageLink": {
      const pageLinkProto = node.element.pageLink as PageLinkProto
      const isDisabled = widgetProps.disabled || pageLinkProto.disabled
      return (
        <PageLink
          element={pageLinkProto}
          disabled={isDisabled}
          {...elementProps}
        />
      )
    }

    case "plotlyChart":
      return (
        <PlotlyChart
          element={node.element.plotlyChart as PlotlyChartProto}
          height={undefined}
          widgetMgr={widgetProps.widgetMgr}
          {...elementProps}
        />
      )

    case "progress":
      return (
        <Progress
          element={node.element.progress as ProgressProto}
          {...elementProps}
        />
      )

    case "skeleton": {
      return <AppSkeleton />
    }

    case "snow":
      return hideIfStale(
        props.isStale,
        <Snow scriptRunId={props.scriptRunId} />
      )

    case "spinner":
      return (
        <Spinner
          element={node.element.spinner as SpinnerProto}
          {...elementProps}
        />
      )

    case "text":
      return (
        <TextElement
          element={node.element.text as TextProto}
          {...elementProps}
        />
      )

    case "video":
      return (
        <Video
          element={node.element.video as VideoProto}
          endpoints={props.endpoints}
          {...elementProps}
        />
      )

    // Events:
    case "toast": {
      const toastProto = node.element.toast as ToastProto
      return (
        <Toast
          // React key needed so toasts triggered on re-run
          key={node.scriptRunId}
          body={toastProto.body}
          icon={toastProto.icon}
          {...elementProps}
        />
      )
    }

    // Widgets:
    case "arrowDataFrame": {
      const arrowProto = node.element.arrowDataFrame as ArrowProto
      widgetProps.disabled = widgetProps.disabled || arrowProto.disabled
      return (
        <ArrowDataFrame
          element={arrowProto}
          data={node.quiverElement as Quiver}
          // Arrow dataframe can be used as a widget (data_editor) or
          // an element (dataframe). We only want to set the key in case of
          // it being used as a widget. For the non-widget usage, the id will
          // be undefined.
          {...(arrowProto.id && {
            key: arrowProto.id,
          })}
          {...widgetProps}
        />
      )
    }

    case "button": {
      const buttonProto = node.element.button as ButtonProto
      widgetProps.disabled = widgetProps.disabled || buttonProto.disabled
      if (buttonProto.isFormSubmitter) {
        const { formId } = buttonProto
        const hasInProgressUpload =
          props.formsData.formsWithUploads.has(formId)
        return (
          <FormSubmitContent
            element={buttonProto}
            hasInProgressUpload={hasInProgressUpload}
            {...widgetProps}
          />
        )
      }
      return <Button element={buttonProto} {...widgetProps} />
    }

    case "downloadButton": {
      const downloadButtonProto = node.element
        .downloadButton as DownloadButtonProto
      widgetProps.disabled =
        widgetProps.disabled || downloadButtonProto.disabled
      return (
        <DownloadButton
          endpoints={props.endpoints}
          key={downloadButtonProto.id}
          element={downloadButtonProto}
          {...widgetProps}
        />
      )
    }

    case "cameraInput": {
      const cameraInputProto = node.element.cameraInput as CameraInputProto
      widgetProps.disabled = widgetProps.disabled || cameraInputProto.disabled
      return (
        <CameraInput
          key={cameraInputProto.id}
          element={cameraInputProto}
          uploadClient={props.uploadClient}
          {...widgetProps}
        />
      )
    }

    case "chatInput": {
      const chatInputProto = node.element.chatInput as ChatInputProto
      widgetProps.disabled = widgetProps.disabled || chatInputProto.disabled
      return (
        <ChatInput
          key={chatInputProto.id}
          element={chatInputProto}
          {...widgetProps}
        />
      )
    }

    case "checkbox": {
      const checkboxProto = node.element.checkbox as CheckboxProto
      widgetProps.disabled = widgetProps.disabled || checkboxProto.disabled
      return (
        <Checkbox
          key={checkboxProto.id}
          element={checkboxProto}
          {...widgetProps}
        />
      )
    }

    case "colorPicker": {
      const colorPickerProto = node.element.colorPicker as ColorPickerProto
      widgetProps.disabled = widgetProps.disabled || colorPickerProto.disabled
      return (
        <ColorPicker
          key={colorPickerProto.id}
          element={colorPickerProto}
          {...widgetProps}
        />
      )
    }

    case "componentInstance":
      return (
        <ComponentInstance
          registry={props.componentRegistry}
          element={node.element.componentInstance as ComponentInstanceProto}
          {...widgetProps}
        />
      )

    case "dateInput": {
      const dateInputProto = node.element.dateInput as DateInputProto
      widgetProps.disabled = widgetProps.disabled || dateInputProto.disabled
      return (
        <DateInput
          key={dateInputProto.id}
          element={dateInputProto}
          {...widgetProps}
        />
      )
    }

    case "fileUploader": {
      const fileUploaderProto = node.element.fileUploader as FileUploaderProto
      widgetProps.disabled = widgetProps.disabled || fileUploaderProto.disabled
      return (
        <FileUploader
          key={fileUploaderProto.id}
          element={fileUploaderProto}
          uploadClient={props.uploadClient}
          {...widgetProps}
        />
      )
    }

    case "linkButton": {
      const linkButtonProto = node.element.linkButton as LinkButtonProto
      widgetProps.disabled = widgetProps.disabled || linkButtonProto.disabled
      return <LinkButton element={linkButtonProto} {...widgetProps} />
    }

    case "multiselect": {
      const multiSelectProto = node.element.multiselect as MultiSelectProto
      widgetProps.disabled = widgetProps.disabled || multiSelectProto.disabled
      return (
        <Multiselect
          key={multiSelectProto.id}
          element={multiSelectProto}
          {...widgetProps}
        />
      )
    }

    case "numberInput": {
      const numberInputProto = node.element.numberInput as NumberInputProto
      widgetProps.disabled = widgetProps.disabled || numberInputProto.disabled
      return (
        <NumberInput
          key={numberInputProto.id}
          element={numberInputProto}
          {...widgetProps}
        />
      )
    }

    case "radio": {
      const radioProto = node.element.radio as RadioProto
      widgetProps.disabled = widgetProps.disabled || radioProto.disabled
      return (
        <Radio key={radioProto.id} element={radioProto} {...widgetProps} />
      )
    }

    case "selectbox": {
      const selectboxProto = node.element.selectbox as SelectboxProto
      widgetProps.disabled = widgetProps.disabled || selectboxProto.disabled
      return (
        <Selectbox
          key={selectboxProto.id}
          element={selectboxProto}
          {...widgetProps}
        />
      )
    }

    case "slider": {
      const sliderProto = node.element.slider as SliderProto
      widgetProps.disabled = widgetProps.disabled || sliderProto.disabled
      return (
        <Slider key={sliderProto.id} element={sliderProto} {...widgetProps} />
      )
    }

    case "textArea": {
      const textAreaProto = node.element.textArea as TextAreaProto
      widgetProps.disabled = widgetProps.disabled || textAreaProto.disabled
      return (
        <TextArea
          key={textAreaProto.id}
          element={textAreaProto}
          {...widgetProps}
        />
      )
    }

    case "textInput": {
      const textInputProto = node.element.textInput as TextInputProto
      widgetProps.disabled = widgetProps.disabled || textInputProto.disabled
      return (
        <TextInput
          key={textInputProto.id}
          element={textInputProto}
          {...widgetProps}
        />
      )
    }

    case "timeInput": {
      const timeInputProto = node.element.timeInput as TimeInputProto
      widgetProps.disabled = widgetProps.disabled || timeInputProto.disabled
      return (
        <TimeInput
          key={timeInputProto.id}
          element={timeInputProto}
          {...widgetProps}
        />
      )
    }

    default:
      throw new Error(`Unrecognized Element type ${node.element.type}`)
  }
}

// Render ElementNodes (i.e. leaf nodes) wrapped in error catchers and all sorts of other //
// utilities.
const ElementNodeRenderer = (
  props: ElementNodeRendererProps
): ReactElement => {
  const { isFullScreen, fragmentIdsThisRun } = React.useContext(LibContext)
  const { node, width } = props

  const elementType = node.element.type || ""
  const enable = shouldComponentBeEnabled(elementType, props.scriptRunState)
  const isStale = isComponentStale(
    enable,
    node,
    props.scriptRunState,
    props.scriptRunId,
    fragmentIdsThisRun
  )

  // TODO: If would be great if we could return an empty fragment if isHidden is true, to keep the
  // DOM clean. But this would require the keys passed to ElementNodeRenderer at Block.tsx to be a
  // stable hash of some sort.

  return (
    <Maybe enable={enable}>
      <StyledElementContainer
        data-stale={isStale}
        // Applying stale opacity in fullscreen mode
        // causes the fullscreen overlay to be transparent.
        isStale={isStale && !isFullScreen}
        width={width}
        className={"element-container"}
        data-testid={"element-container"}
        elementType={elementType}
      >
        <ErrorBoundary width={width}>
          <Suspense fallback={<Skeleton />}>
            <RawElementNodeRenderer {...props} isStale={isStale} />
          </Suspense>
        </ErrorBoundary>
      </StyledElementContainer>
    </Maybe>
  )
}

export default ElementNodeRenderer<|MERGE_RESOLUTION|>--- conflicted
+++ resolved
@@ -266,19 +266,6 @@
       )
     }
 
-    case "arrowTable":
-      return (
-        <ArrowTable element={node.quiverElement as Quiver} {...elementProps} />
-      )
-
-    case "arrowVegaLiteChart":
-      return (
-        <ArrowVegaLiteChart
-          element={node.vegaLiteChartElement as VegaLiteChartElement}
-          {...elementProps}
-        />
-      )
-
     case "audio":
       return (
         <Audio
@@ -294,7 +281,6 @@
         <Balloons scriptRunId={props.scriptRunId} />
       )
 
-<<<<<<< HEAD
     case "arrowTable":
       return (
         <ArrowTable element={node.quiverElement as Quiver} {...elementProps} />
@@ -309,8 +295,6 @@
         />
       )
 
-=======
->>>>>>> fc130409
     case "bokehChart":
       return (
         <DebouncedBokehChart

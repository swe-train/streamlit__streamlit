--- conflicted
+++ resolved
@@ -12,11 +12,7 @@
 # See the License for the specific language governing permissions and
 # limitations under the License.
 
-<<<<<<< HEAD
-=======
 from dataclasses import dataclass
-from enum import Enum
->>>>>>> 218652fe
 from textwrap import dedent
 from typing import (
     Any,
@@ -257,49 +253,6 @@
 
         opt = ensure_indexable(options)
 
-<<<<<<< HEAD
-        @overload
-        def _check_and_convert_to_indices(  # type: ignore[misc]
-            opt: Sequence[Any], default_values: None
-        ) -> Optional[List[int]]:
-            ...
-
-        @overload
-        def _check_and_convert_to_indices(
-            opt: Sequence[Any], default_values: Union[Iterable[Any], Any]
-        ) -> List[int]:
-            ...
-
-        def _check_and_convert_to_indices(
-            opt: Sequence[Any], default_values: Union[Iterable[Any], Any, None]
-        ) -> Optional[List[int]]:
-            """Perform validation checks and return indices based on the default values."""
-            if default_values is None and None not in opt:
-                return None
-
-            if not isinstance(default_values, list):
-                # This if is done before others because calling if not x (done
-                # right below) when x is of type pd.Series() or np.array() throws a
-                # ValueError exception.
-                if is_type(default_values, "numpy.ndarray") or is_type(
-                    default_values, "pandas.core.series.Series"
-                ):
-                    default_values = list(cast(Iterable[Any], default_values))
-                elif not default_values or default_values in opt:
-                    default_values = [default_values]
-                else:
-                    default_values = list(default_values)
-
-            for value in default_values:
-                if value not in opt:
-                    raise StreamlitAPIException(
-                        "Every Multiselect default value must exist in options"
-                    )
-
-            return [opt.index(value) for value in default_values]
-
-=======
->>>>>>> 218652fe
         indices = _check_and_convert_to_indices(opt, default)
         multiselect_proto = MultiSelectProto()
         multiselect_proto.label = label

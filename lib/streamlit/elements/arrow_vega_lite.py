# Copyright (c) Streamlit Inc. (2018-2022) Snowflake Inc. (2022-2024)
#
# Licensed under the Apache License, Version 2.0 (the "License");
# you may not use this file except in compliance with the License.
# You may obtain a copy of the License at
#
#     http://www.apache.org/licenses/LICENSE-2.0
#
# Unless required by applicable law or agreed to in writing, software
# distributed under the License is distributed on an "AS IS" BASIS,
# WITHOUT WARRANTIES OR CONDITIONS OF ANY KIND, either express or implied.
# See the License for the specific language governing permissions and
# limitations under the License.

"""A Python wrapper around Vega-Lite."""

from __future__ import annotations

import inspect
import json
<<<<<<< HEAD
from typing import TYPE_CHECKING, Any, Callable, Dict, Optional, Union, cast

from typing_extensions import Final, Literal
=======
from typing import TYPE_CHECKING, Any, Literal, cast
>>>>>>> c6ba9619

import streamlit.elements.lib.dicttools as dicttools
from streamlit.attribute_dictionary import AttributeDictionary
from streamlit.constants import ON_SELECTION_IGNORE
from streamlit.elements import arrow
from streamlit.elements.arrow import Data
from streamlit.errors import StreamlitAPIException
from streamlit.proto.ArrowVegaLiteChart_pb2 import (
    ArrowVegaLiteChart as ArrowVegaLiteChartProto,
)
from streamlit.runtime.metrics_util import gather_metrics
from streamlit.runtime.scriptrunner import get_script_run_ctx
from streamlit.runtime.state.session_state_proxy import SessionStateProxy
from streamlit.runtime.state.widgets import register_widget

if TYPE_CHECKING:
    from streamlit.delta_generator import DeltaGenerator


<<<<<<< HEAD
LOGGER: Final = get_logger(__name__)


def _on_selection(
    proto: ArrowVegaLiteChartProto,
    on_selection: Union[str, Callable[..., None], None] = None,
):
    if on_selection is not None and on_selection != False:

        def deserialize_vega_lite_event(ui_value, widget_id=""):
            if ui_value is None:
                return {}
            if isinstance(ui_value, str):
                return json.loads(ui_value)

            return AttributeDictionary(ui_value)

        def serialize_vega_lite_event(v):
            return json.dumps(v, default=str)

        current_value = register_widget(
            "arrow_vega_lite_chart",
            proto,
            user_key=str(proto),
            on_change_handler=None,
            args=None,
            kwargs=None,
            deserializer=deserialize_vega_lite_event,
            serializer=serialize_vega_lite_event,
            ctx=get_script_run_ctx(),
        )

        if isinstance(on_selection, str):
            # Set in session state
            session_state = SessionStateProxy()
            session_state[on_selection] = AttributeDictionary(current_value.value)
        elif callable(on_selection):
            # Call the callback function
            kwargs_callback = {}
            arguments = inspect.getfullargspec(on_selection).args
            if "selections" in arguments:
                kwargs_callback["selections"] = current_value
            on_selection(**kwargs_callback)


=======
>>>>>>> c6ba9619
class ArrowVegaLiteMixin:
    @gather_metrics("vega_lite_chart")
    def vega_lite_chart(
        self,
        data: Data = None,
        spec: dict[str, Any] | None = None,
        use_container_width: bool = False,
        theme: Literal["streamlit"] | None = "streamlit",
        on_selection: Union[str, Callable[..., None], None] = None,
        **kwargs: Any,
    ) -> DeltaGenerator:
        """Display a chart using the Vega-Lite library.

        Parameters
        ----------
        data : pandas.DataFrame, pandas.Styler, pyarrow.Table, numpy.ndarray, Iterable, dict, or None
            Either the data to be plotted or a Vega-Lite spec containing the
            data (which more closely follows the Vega-Lite API).

        spec : dict or None
            The Vega-Lite spec for the chart. If the spec was already passed in
            the previous argument, this must be set to None. See
            https://vega.github.io/vega-lite/docs/ for more info.

        use_container_width : bool
            If True, set the chart width to the column width. This takes
            precedence over Vega-Lite's native `width` value.

        theme : "streamlit" or None
            The theme of the chart. Currently, we only support "streamlit" for the Streamlit
            defined design or None to fallback to the default behavior of the library.

        **kwargs : any
            Same as spec, but as keywords.

        Example
        -------
        >>> import streamlit as st
        >>> import pandas as pd
        >>> import numpy as np
        >>>
        >>> chart_data = pd.DataFrame(np.random.randn(200, 3), columns=["a", "b", "c"])
        >>>
        >>> st.vega_lite_chart(
        ...    chart_data,
        ...    {
        ...        "mark": {"type": "circle", "tooltip": True},
        ...        "encoding": {
        ...            "x": {"field": "a", "type": "quantitative"},
        ...            "y": {"field": "b", "type": "quantitative"},
        ...            "size": {"field": "c", "type": "quantitative"},
        ...            "color": {"field": "c", "type": "quantitative"},
        ...        },
        ...    },
        ... )

        .. output::
           https://doc-vega-lite-chart.streamlit.app/
           height: 300px

        Examples of Vega-Lite usage without Streamlit can be found at
        https://vega.github.io/vega-lite/examples/. Most of those can be easily
        translated to the syntax shown above.

        """
        if theme != "streamlit" and theme != None:
            raise StreamlitAPIException(
                f'You set theme="{theme}" while Streamlit charts only support theme=”streamlit” or theme=None to fallback to the default library theme.'
            )
        proto = ArrowVegaLiteChartProto()
        if on_selection:
            _on_selection(proto, on_selection)
        marshall(
            proto,
            data,
            spec,
            use_container_width=use_container_width,
            theme=theme,
            **kwargs,
        )
        return self.dg._enqueue("arrow_vega_lite_chart", proto)

    @property
    def dg(self) -> DeltaGenerator:
        """Get our DeltaGenerator."""
        return cast("DeltaGenerator", self)


def marshall(
    proto: ArrowVegaLiteChartProto,
    data: Data = None,
    spec: dict[str, Any] | None = None,
    use_container_width: bool = False,
    theme: None | Literal["streamlit"] = "streamlit",
    **kwargs,
):
    """Construct a Vega-Lite chart object.

    See DeltaGenerator.vega_lite_chart for docs.
    """
    # Support passing data inside spec['datasets'] and spec['data'].
    # (The data gets pulled out of the spec dict later on.)
    if isinstance(data, dict) and spec is None:
        spec = data
        data = None

    # Support passing no spec arg, but filling it with kwargs.
    # Example:
    #   marshall(proto, baz='boz')
    if spec is None:
        spec = dict()
    else:
        # Clone the spec dict, since we may be mutating it.
        spec = dict(spec)

    # Support passing in kwargs. Example:
    #   marshall(proto, {foo: 'bar'}, baz='boz')
    if len(kwargs):
        # Merge spec with unflattened kwargs, where kwargs take precedence.
        # This only works for string keys, but kwarg keys are strings anyways.
        spec = dict(spec, **dicttools.unflatten(kwargs, _CHANNELS))

    if len(spec) == 0:
        raise ValueError("Vega-Lite charts require a non-empty spec dict.")

    if "autosize" not in spec:
        spec["autosize"] = {"type": "fit", "contains": "padding"}

    # Pull data out of spec dict when it's in a 'datasets' key:
    #   marshall(proto, {datasets: {foo: df1, bar: df2}, ...})
    if "datasets" in spec:
        for k, v in spec["datasets"].items():
            dataset = proto.datasets.add()
            dataset.name = str(k)
            dataset.has_name = True
            arrow.marshall(dataset.data, v)
        del spec["datasets"]

    # Pull data out of spec dict when it's in a top-level 'data' key:
    #   marshall(proto, {data: df})
    #   marshall(proto, {data: {values: df, ...}})
    #   marshall(proto, {data: {url: 'url'}})
    #   marshall(proto, {data: {name: 'foo'}})
    if "data" in spec:
        data_spec = spec["data"]

        if isinstance(data_spec, dict):
            if "values" in data_spec:
                data = data_spec["values"]
                del spec["data"]
        else:
            data = data_spec
            del spec["data"]

    proto.spec = json.dumps(spec)
    proto.use_container_width = use_container_width
    proto.theme = theme or ""
    proto.id = proto.id

    if data is not None:
        arrow.marshall(proto.data, data)


# See https://vega.github.io/vega-lite/docs/encoding.html
_CHANNELS = {
    "x",
    "y",
    "x2",
    "y2",
    "xError",
    "xError2",
    "yError",
    "yError2",
    "longitude",
    "latitude",
    "color",
    "opacity",
    "fillOpacity",
    "strokeOpacity",
    "strokeWidth",
    "size",
    "shape",
    "text",
    "tooltip",
    "href",
    "key",
    "order",
    "detail",
    "facet",
    "row",
    "column",
}<|MERGE_RESOLUTION|>--- conflicted
+++ resolved
@@ -18,13 +18,7 @@
 
 import inspect
 import json
-<<<<<<< HEAD
-from typing import TYPE_CHECKING, Any, Callable, Dict, Optional, Union, cast
-
-from typing_extensions import Final, Literal
-=======
 from typing import TYPE_CHECKING, Any, Literal, cast
->>>>>>> c6ba9619
 
 import streamlit.elements.lib.dicttools as dicttools
 from streamlit.attribute_dictionary import AttributeDictionary
@@ -44,7 +38,6 @@
     from streamlit.delta_generator import DeltaGenerator
 
 
-<<<<<<< HEAD
 LOGGER: Final = get_logger(__name__)
 
 
@@ -90,8 +83,6 @@
             on_selection(**kwargs_callback)
 
 
-=======
->>>>>>> c6ba9619
 class ArrowVegaLiteMixin:
     @gather_metrics("vega_lite_chart")
     def vega_lite_chart(

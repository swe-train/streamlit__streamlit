# Copyright (c) Streamlit Inc. (2018-2022) Snowflake Inc. (2022-2024)
#
# Licensed under the Apache License, Version 2.0 (the "License");
# you may not use this file except in compliance with the License.
# You may obtain a copy of the License at
#
#     http://www.apache.org/licenses/LICENSE-2.0
#
# Unless required by applicable law or agreed to in writing, software
# distributed under the License is distributed on an "AS IS" BASIS,
# WITHOUT WARRANTIES OR CONDITIONS OF ANY KIND, either express or implied.
# See the License for the specific language governing permissions and
# limitations under the License.

from __future__ import annotations

import dataclasses
import threading
from dataclasses import dataclass, field
from enum import Enum
from typing import TYPE_CHECKING, cast

from streamlit import util
from streamlit.proto.WidgetStates_pb2 import WidgetStates
from streamlit.runtime.state import coalesce_widget_states

if TYPE_CHECKING:
    from streamlit.commands.pages import Page


class ScriptRequestType(Enum):
    # The ScriptRunner should continue running its script.
    CONTINUE = "CONTINUE"

    # If the script is running, it should be stopped as soon
    # as the ScriptRunner reaches an interrupt point.
    # This is a terminal state.
    STOP = "STOP"

    # A script rerun has been requested. The ScriptRunner should
    # handle this request as soon as it reaches an interrupt point.
    RERUN = "RERUN"

    RUN_PAGE = "RUN_PAGE"


@dataclass(frozen=True)
class RerunData:
    """Data attached to RERUN requests. Immutable."""

    query_string: str = ""
    widget_states: WidgetStates | None = None
    page_script_hash: str = ""
    page_name: str = ""
    fragment_id_queue: list[str] = field(default_factory=list)

    def __repr__(self) -> str:
        return util.repr_(self)


@dataclass(frozen=True)
class ScriptRequest:
    """A STOP or RERUN request and associated data."""

    type: ScriptRequestType
    _rerun_data: RerunData | None = None
    _page: Page | None = None

    @property
    def rerun_data(self) -> RerunData:
        if self.type is not ScriptRequestType.RERUN:
            raise RuntimeError("RerunData is only set for RERUN requests.")
        return cast(RerunData, self._rerun_data)

    @property
    def page(self) -> Page:
        if self.type is not ScriptRequestType.RUN_PAGE:
            raise RuntimeError("Page is only set for RUN_PAGE requests.")
        assert self._page
        return self._page

    def __repr__(self) -> str:
        return util.repr_(self)


class ScriptRequests:
    """An interface for communicating with a ScriptRunner. Thread-safe.

    AppSession makes requests of a ScriptRunner through this class, and
    ScriptRunner handles those requests.
    """

    def __init__(self):
        self._lock = threading.Lock()
        self._state = ScriptRequestType.CONTINUE
        self._rerun_data = RerunData()
        self._page: Page | None = None

    def request_stop(self) -> None:
        """Request that the ScriptRunner stop running. A stopped ScriptRunner
        can't be used anymore. STOP requests succeed unconditionally.
        """
        with self._lock:
            self._state = ScriptRequestType.STOP

    def request_rerun(self, new_data: RerunData) -> bool:
        """Request that the ScriptRunner rerun its script.

        If the ScriptRunner has been stopped, this request can't be honored:
        return False.

        Otherwise, record the request and return True. The ScriptRunner will
        handle the rerun request as soon as it reaches an interrupt point.
        """

        with self._lock:
            if self._state == ScriptRequestType.STOP:
                # We can't rerun after being stopped.
                return False

            if self._state == ScriptRequestType.CONTINUE:
                # The script is currently running, and we haven't received a request to
                # rerun it as of yet. We can handle a rerun request unconditionally so
                # just change self._state and set self._rerun_data.
                self._state = ScriptRequestType.RERUN
                self._rerun_data = new_data
                return True

            if self._state == ScriptRequestType.RERUN:
                # We already have an existing Rerun request, so we can coalesce the new
                # rerun request into the existing one.

                coalesced_states = coalesce_widget_states(
                    self._rerun_data.widget_states, new_data.widget_states
                )

                if new_data.fragment_id_queue:
                    # This RERUN request corresponds to a fragment run. We append the
                    # new fragment ID to the end of the current fragment_id_queue if it
                    # isn't already contained in it.
                    fragment_id_queue = [*self._rerun_data.fragment_id_queue]
                    if (
                        # new_data.fragment_id_queue is always a singleton
                        (new_fragment_id := new_data.fragment_id_queue[0])
                        not in fragment_id_queue
                    ):
                        fragment_id_queue.append(new_fragment_id)
                else:
                    # Otherwise, this is a request to rerun the full script, so we want
                    # to clear out any fragments we have queued to run since they'll all
                    # be run with the full script anyway.
                    fragment_id_queue = []

                self._rerun_data = RerunData(
                    query_string=new_data.query_string,
                    widget_states=coalesced_states,
                    page_script_hash=new_data.page_script_hash,
                    page_name=new_data.page_name,
                    fragment_id_queue=fragment_id_queue,
                )

                return True

            # We'll never get here
            raise RuntimeError(f"Unrecognized ScriptRunnerState: {self._state}")

    def request_page_run(self, page: Page) -> bool:
        with self._lock:
            if self._state == ScriptRequestType.STOP:
                return False

            elif self._state == ScriptRequestType.CONTINUE:
                self._state = ScriptRequestType.RUN_PAGE
                self._rerun_data = dataclasses.replace(
                    self._rerun_data, page_script_hash=page._script_hash
                )
                self._page = page
                return True
            else:
                return False

    def on_scriptrunner_yield(self) -> ScriptRequest | None:
        """Called by the ScriptRunner when it's at a yield point.

        If we have no request or a RERUN request corresponding to one or more fragments,
        return None.

        If we have a (full script) RERUN request, return the request and set our internal
        state to CONTINUE.

        If we have a STOP request, return the request and remain stopped.
        """
<<<<<<< HEAD
        print(f"on_scriptrunner_yield {self._state=}")
        if self._state == ScriptRequestType.CONTINUE:
            # We avoid taking a lock in the common case. If a STOP or RERUN
            # request is received between the `if` and `return`, it will be
            # handled at the next `on_scriptrunner_yield`, or when
=======
        if self._state == ScriptRequestType.CONTINUE or (
            # Reruns corresponding to fragments should *not* cancel the current script
            # run as doing so will affect elements outside of the fragment.
            self._state == ScriptRequestType.RERUN
            and self._rerun_data.fragment_id_queue
        ):
            # We avoid taking the lock in the common cases of having no request and
            # having a RERUN request corresponding to >=1 fragments. If a STOP or
            # (full script) RERUN request is received between the `if` and `return`, it
            # will be handled at the next `on_scriptrunner_yield`, or when
>>>>>>> 766bc5ab
            # `on_scriptrunner_ready` is called.
            return None

        with self._lock:
            if self._state == ScriptRequestType.RERUN:
                if self._rerun_data.fragment_id_queue:
                    return None

                self._state = ScriptRequestType.CONTINUE
                return ScriptRequest(ScriptRequestType.RERUN, self._rerun_data)
            elif self._state == ScriptRequestType.RUN_PAGE:
                self._state = ScriptRequestType.CONTINUE
                return ScriptRequest(
                    ScriptRequestType.RUN_PAGE, self._rerun_data, self._page
                )

            assert self._state == ScriptRequestType.STOP
            return ScriptRequest(ScriptRequestType.STOP)

    def on_scriptrunner_ready(self) -> ScriptRequest:
        """Called by the ScriptRunner when it's about to run its script for
        the first time, and also after its script has successfully completed.

        If we have a RERUN request, return the request and set
        our internal state to CONTINUE.

        If we have a STOP request or no request, set our internal state
        to STOP.
        """
        with self._lock:
            if (
                self._state == ScriptRequestType.RERUN
                or self._state == ScriptRequestType.RUN_PAGE
            ):
                self._state = ScriptRequestType.CONTINUE
                return ScriptRequest(ScriptRequestType.RERUN, self._rerun_data)

            # If we don't have a rerun request, unconditionally change our
            # state to STOP.
            self._state = ScriptRequestType.STOP
            return ScriptRequest(ScriptRequestType.STOP)<|MERGE_RESOLUTION|>--- conflicted
+++ resolved
@@ -190,13 +190,6 @@
 
         If we have a STOP request, return the request and remain stopped.
         """
-<<<<<<< HEAD
-        print(f"on_scriptrunner_yield {self._state=}")
-        if self._state == ScriptRequestType.CONTINUE:
-            # We avoid taking a lock in the common case. If a STOP or RERUN
-            # request is received between the `if` and `return`, it will be
-            # handled at the next `on_scriptrunner_yield`, or when
-=======
         if self._state == ScriptRequestType.CONTINUE or (
             # Reruns corresponding to fragments should *not* cancel the current script
             # run as doing so will affect elements outside of the fragment.
@@ -207,7 +200,6 @@
             # having a RERUN request corresponding to >=1 fragments. If a STOP or
             # (full script) RERUN request is received between the `if` and `return`, it
             # will be handled at the next `on_scriptrunner_yield`, or when
->>>>>>> 766bc5ab
             # `on_scriptrunner_ready` is called.
             return None
 

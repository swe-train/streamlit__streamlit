# Copyright (c) Streamlit Inc. (2018-2022) Snowflake Inc. (2022)
#
# Licensed under the Apache License, Version 2.0 (the "License");
# you may not use this file except in compliance with the License.
# You may obtain a copy of the License at
#
#     http://www.apache.org/licenses/LICENSE-2.0
#
# Unless required by applicable law or agreed to in writing, software
# distributed under the License is distributed on an "AS IS" BASIS,
# WITHOUT WARRANTIES OR CONDITIONS OF ANY KIND, either express or implied.
# See the License for the specific language governing permissions and
# limitations under the License.

from dataclasses import dataclass, field
from typing import Dict, Iterator, List, MutableMapping, Union

from streamlit.proto.ForwardMsg_pb2 import ForwardMsg


@dataclass
class QueryParams(MutableMapping[str, str]):
    """A lightweight wrapper of a dict that sends forwardMsgs when state changes.
    It stores str keys with str and List[str] values.
    """

    _query_params: Dict[str, Union[List[str], str]] = field(default_factory=dict)

    def __iter__(self) -> Iterator[str]:
        return iter(self._query_params.keys())

    def __getitem__(self, key: str) -> str:
        """Retrieves a value for a given key in query parameters.
        Returns the last item in a list or an empty string if empty.
        If the key is not present, raise KeyError.
        """
        try:
            value = self._query_params[key]
            if isinstance(value, list):
                if len(value) == 0:
                    return ""
                else:
                    # Return the last value to mimic Tornado's behavior
                    # https://www.tornadoweb.org/en/stable/web.html#tornado.web.RequestHandler.get_query_argument
                    return value[-1]
            return value
        except KeyError:
            raise KeyError(_missing_key_error_message(key))

    # Type checking users should handle the string serialization themselves
    # We will accept any type for the list and serialize to str just in case
    def __setitem__(self, key: str, value: Union[str, List[str]]) -> None:
        if isinstance(value, list):
            self._query_params[key] = [str(item) for item in value]
        else:
            self._query_params[key] = str(value)
        self._send_query_param_msg()

    def __delitem__(self, key: str) -> None:
        if key in self._query_params:
            del self._query_params[key]
            self._send_query_param_msg()
        else:
            raise KeyError(_missing_key_error_message(key))

    def get_all(self, key: str) -> List[str]:
        if key not in self._query_params:
            return []
        value = self._query_params[key]
        return value if isinstance(value, list) else [value]

    def __len__(self) -> int:
        return len(self._query_params)

    def _send_query_param_msg(self) -> None:
        # Avoid circular imports
        from streamlit.commands.experimental_query_params import _ensure_no_embed_params
        from streamlit.runtime.scriptrunner import get_script_run_ctx

        ctx = get_script_run_ctx()
        if ctx is None:
            return
        msg = ForwardMsg()
        msg.page_info_changed.query_string = _ensure_no_embed_params(
            self._query_params, ctx.query_string
        )
        ctx.query_string = msg.page_info_changed.query_string
        ctx.enqueue(msg)

    def clear(self) -> None:
        self._query_params.clear()
        self._send_query_param_msg()

<<<<<<< HEAD
    def __delitem__(self, key: str) -> None:
        if key in self._query_params:
            del self._query_params[key]
            self._send_query_param_msg()
        else:
            raise KeyError(_missing_key_error_message(key))

    def to_dict(self) -> Dict[str, str]:
        return {key: self[key] for key in self._query_params}
=======
    def to_dict(self) -> Dict[str, Union[List[str], str]]:
        return self._query_params
>>>>>>> ba5c0bc5


def _missing_key_error_message(key: str) -> str:
    return f'st.query_params has no key "{key}". Did you forget to initialize it?'<|MERGE_RESOLUTION|>--- conflicted
+++ resolved
@@ -91,20 +91,8 @@
         self._query_params.clear()
         self._send_query_param_msg()
 
-<<<<<<< HEAD
-    def __delitem__(self, key: str) -> None:
-        if key in self._query_params:
-            del self._query_params[key]
-            self._send_query_param_msg()
-        else:
-            raise KeyError(_missing_key_error_message(key))
-
     def to_dict(self) -> Dict[str, str]:
         return {key: self[key] for key in self._query_params}
-=======
-    def to_dict(self) -> Dict[str, Union[List[str], str]]:
-        return self._query_params
->>>>>>> ba5c0bc5
 
 
 def _missing_key_error_message(key: str) -> str:
